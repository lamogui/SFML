////////////////////////////////////////////////////////////
//
// SFML - Simple and Fast Multimedia Library
// Copyright (C) 2007-2009 Laurent Gomila (laurent.gom@gmail.com)
//
// This software is provided 'as-is', without any express or implied warranty.
// In no event will the authors be held liable for any damages arising from the use of this software.
//
// Permission is granted to anyone to use this software for any purpose,
// including commercial applications, and to alter it and redistribute it freely,
// subject to the following restrictions:
//
// 1. The origin of this software must not be misrepresented;
//    you must not claim that you wrote the original software.
//    If you use this software in a product, an acknowledgment
//    in the product documentation would be appreciated but is not required.
//
// 2. Altered source versions must be plainly marked as such,
//    and must not be misrepresented as being the original software.
//
// 3. This notice may not be removed or altered from any source distribution.
//
////////////////////////////////////////////////////////////

////////////////////////////////////////////////////////////
// Headers
////////////////////////////////////////////////////////////
#include <SFML/Window/WindowImpl.hpp>
#include <SFML/Window/Event.hpp>
#include <SFML/Window/WindowListener.hpp>
#include <algorithm>
#include <cmath>

#if defined(SFML_SYSTEM_WINDOWS)

    #include <SFML/Window/Win32/WindowImplWin32.hpp>
    typedef sf::priv::WindowImplWin32 WindowImplType;

#elif defined(SFML_SYSTEM_LINUX) || defined(SFML_SYSTEM_FREEBSD)

    #include <SFML/Window/Linux/WindowImplX11.hpp>
    typedef sf::priv::WindowImplX11 WindowImplType;

#elif defined(SFML_SYSTEM_MACOS)

	#include <SFML/Window/Cocoa/WindowImplCocoa.hpp>
	typedef sf::priv::WindowImplCocoa WindowImplType;

#endif


namespace sf
{
namespace priv
{
////////////////////////////////////////////////////////////
WindowImpl* WindowImpl::New(VideoMode mode, const std::string& title, unsigned long style)
{
    return new WindowImplType(mode, title, style);
}


////////////////////////////////////////////////////////////
WindowImpl* WindowImpl::New(WindowHandle handle)
{
    return new WindowImplType(handle);
}


////////////////////////////////////////////////////////////
WindowImpl::WindowImpl() :
myWidth       (0),
myHeight      (0),
myJoyThreshold(0.1f)
{
    // Initialize the joysticks
    for (unsigned int i = 0; i < JoysticksCount; ++i)
    {
        myJoysticks[i].Initialize(i);
        myJoyStates[i] = myJoysticks[i].UpdateState();
    }
}


////////////////////////////////////////////////////////////
WindowImpl::~WindowImpl()
{
    // Nothing to do
}


////////////////////////////////////////////////////////////
void WindowImpl::AddListener(WindowListener* listener)
{
    if (listener)
        myListeners.insert(listener);
}


////////////////////////////////////////////////////////////
void WindowImpl::RemoveListener(WindowListener* listener)
{
<<<<<<< HEAD
    myListeners.erase(listener);
=======
    // Initialize the joysticks
    for (unsigned int i = 0; i < Joy::Count; ++i)
    {
        myJoysticks[i].Initialize(i);
        myJoyStates[i] = myJoysticks[i].UpdateState();
    }
>>>>>>> 8df50b97
}


////////////////////////////////////////////////////////////
unsigned int WindowImpl::GetWidth() const
{
    return myWidth;
}


////////////////////////////////////////////////////////////
unsigned int WindowImpl::GetHeight() const
{
    return myHeight;
}


////////////////////////////////////////////////////////////
void WindowImpl::SetJoystickThreshold(float threshold)
{
    myJoyThreshold = threshold;
}


////////////////////////////////////////////////////////////
void WindowImpl::DoEvents(bool block)
{
    // Read the joysticks state and generate the appropriate events
    ProcessJoystickEvents();

    // Let the derived class process other events
    ProcessEvents(block);
}


////////////////////////////////////////////////////////////
void WindowImpl::SendEvent(const Event& event)
{
    for (std::set<WindowListener*>::iterator i = myListeners.begin(); i != myListeners.end(); ++i)
    {
        (*i)->OnEvent(event);
    }
}


////////////////////////////////////////////////////////////
void WindowImpl::ProcessJoystickEvents()
{
    for (unsigned int i = 0; i < Joy::Count; ++i)
    {
        // Copy the previous state of the joystick and get the new one
        JoystickState previousState = myJoyStates[i];
        myJoyStates[i] = myJoysticks[i].UpdateState();

        // Axis
        for (unsigned int j = 0; j < Joy::AxisCount; ++j)
        {
<<<<<<< HEAD
            float prevPos = previousState.Axis[j];
            float currPos = myJoyStates[i].Axis[j];
            if (fabs(currPos - prevPos) >= myJoyThreshold)
            {
                Event event;
                event.Type               = Event::JoyMoved;
                event.JoyMove.JoystickId = i;
                event.JoyMove.Axis       = static_cast<Joy::Axis>(j);
                event.JoyMove.Position   = currPos;
                SendEvent(event);
=======
            Joy::Axis Axis = static_cast<Joy::Axis>(j);
            if (myJoysticks[i].HasAxis(Axis))
            {
                float PrevPos = PreviousState.Axis[j];
                float CurrPos = myJoyStates[i].Axis[j];
                if (fabs(CurrPos - PrevPos) >= myJoyThreshold)
                {
                    Event Event;
                    Event.Type               = Event::JoyMoved;
                    Event.JoyMove.JoystickId = i;
                    Event.JoyMove.Axis       = Axis;
                    Event.JoyMove.Position   = CurrPos;
                    SendEvent(Event);
                }
>>>>>>> 8df50b97
            }
        }

        // Buttons
        for (unsigned int j = 0; j < myJoysticks[i].GetButtonsCount(); ++j)
        {
            bool prevPressed = previousState.Buttons[j];
            bool currPressed = myJoyStates[i].Buttons[j];

            if ((!prevPressed && currPressed) || (prevPressed && !currPressed))
            {
                Event event;
                event.Type                 = currPressed ? Event::JoyButtonPressed : Event::JoyButtonReleased;
                event.JoyButton.JoystickId = i;
                event.JoyButton.Button     = j;
                SendEvent(event);
            }
        }
    }
}


} // namespace priv

} // namespace sf
<|MERGE_RESOLUTION|>--- conflicted
+++ resolved
@@ -1,221 +1,199 @@
-////////////////////////////////////////////////////////////
-//
-// SFML - Simple and Fast Multimedia Library
-// Copyright (C) 2007-2009 Laurent Gomila (laurent.gom@gmail.com)
-//
-// This software is provided 'as-is', without any express or implied warranty.
-// In no event will the authors be held liable for any damages arising from the use of this software.
-//
-// Permission is granted to anyone to use this software for any purpose,
-// including commercial applications, and to alter it and redistribute it freely,
-// subject to the following restrictions:
-//
-// 1. The origin of this software must not be misrepresented;
-//    you must not claim that you wrote the original software.
-//    If you use this software in a product, an acknowledgment
-//    in the product documentation would be appreciated but is not required.
-//
-// 2. Altered source versions must be plainly marked as such,
-//    and must not be misrepresented as being the original software.
-//
-// 3. This notice may not be removed or altered from any source distribution.
-//
-////////////////////////////////////////////////////////////
-
-////////////////////////////////////////////////////////////
-// Headers
-////////////////////////////////////////////////////////////
-#include <SFML/Window/WindowImpl.hpp>
-#include <SFML/Window/Event.hpp>
-#include <SFML/Window/WindowListener.hpp>
-#include <algorithm>
-#include <cmath>
-
-#if defined(SFML_SYSTEM_WINDOWS)
-
-    #include <SFML/Window/Win32/WindowImplWin32.hpp>
-    typedef sf::priv::WindowImplWin32 WindowImplType;
-
-#elif defined(SFML_SYSTEM_LINUX) || defined(SFML_SYSTEM_FREEBSD)
-
-    #include <SFML/Window/Linux/WindowImplX11.hpp>
-    typedef sf::priv::WindowImplX11 WindowImplType;
-
-#elif defined(SFML_SYSTEM_MACOS)
-
-	#include <SFML/Window/Cocoa/WindowImplCocoa.hpp>
-	typedef sf::priv::WindowImplCocoa WindowImplType;
-
-#endif
-
-
-namespace sf
-{
-namespace priv
-{
-////////////////////////////////////////////////////////////
-WindowImpl* WindowImpl::New(VideoMode mode, const std::string& title, unsigned long style)
-{
-    return new WindowImplType(mode, title, style);
-}
-
-
-////////////////////////////////////////////////////////////
-WindowImpl* WindowImpl::New(WindowHandle handle)
-{
-    return new WindowImplType(handle);
-}
-
-
-////////////////////////////////////////////////////////////
-WindowImpl::WindowImpl() :
-myWidth       (0),
-myHeight      (0),
-myJoyThreshold(0.1f)
-{
-    // Initialize the joysticks
-    for (unsigned int i = 0; i < JoysticksCount; ++i)
-    {
-        myJoysticks[i].Initialize(i);
-        myJoyStates[i] = myJoysticks[i].UpdateState();
-    }
-}
-
-
-////////////////////////////////////////////////////////////
-WindowImpl::~WindowImpl()
-{
-    // Nothing to do
-}
-
-
-////////////////////////////////////////////////////////////
-void WindowImpl::AddListener(WindowListener* listener)
-{
-    if (listener)
-        myListeners.insert(listener);
-}
-
-
-////////////////////////////////////////////////////////////
-void WindowImpl::RemoveListener(WindowListener* listener)
-{
-<<<<<<< HEAD
-    myListeners.erase(listener);
-=======
-    // Initialize the joysticks
-    for (unsigned int i = 0; i < Joy::Count; ++i)
-    {
-        myJoysticks[i].Initialize(i);
-        myJoyStates[i] = myJoysticks[i].UpdateState();
-    }
->>>>>>> 8df50b97
-}
-
-
-////////////////////////////////////////////////////////////
-unsigned int WindowImpl::GetWidth() const
-{
-    return myWidth;
-}
-
-
-////////////////////////////////////////////////////////////
-unsigned int WindowImpl::GetHeight() const
-{
-    return myHeight;
-}
-
-
-////////////////////////////////////////////////////////////
-void WindowImpl::SetJoystickThreshold(float threshold)
-{
-    myJoyThreshold = threshold;
-}
-
-
-////////////////////////////////////////////////////////////
-void WindowImpl::DoEvents(bool block)
-{
-    // Read the joysticks state and generate the appropriate events
-    ProcessJoystickEvents();
-
-    // Let the derived class process other events
-    ProcessEvents(block);
-}
-
-
-////////////////////////////////////////////////////////////
-void WindowImpl::SendEvent(const Event& event)
-{
-    for (std::set<WindowListener*>::iterator i = myListeners.begin(); i != myListeners.end(); ++i)
-    {
-        (*i)->OnEvent(event);
-    }
-}
-
-
-////////////////////////////////////////////////////////////
-void WindowImpl::ProcessJoystickEvents()
-{
-    for (unsigned int i = 0; i < Joy::Count; ++i)
-    {
-        // Copy the previous state of the joystick and get the new one
-        JoystickState previousState = myJoyStates[i];
-        myJoyStates[i] = myJoysticks[i].UpdateState();
-
-        // Axis
-        for (unsigned int j = 0; j < Joy::AxisCount; ++j)
-        {
-<<<<<<< HEAD
-            float prevPos = previousState.Axis[j];
-            float currPos = myJoyStates[i].Axis[j];
-            if (fabs(currPos - prevPos) >= myJoyThreshold)
-            {
-                Event event;
-                event.Type               = Event::JoyMoved;
-                event.JoyMove.JoystickId = i;
-                event.JoyMove.Axis       = static_cast<Joy::Axis>(j);
-                event.JoyMove.Position   = currPos;
-                SendEvent(event);
-=======
-            Joy::Axis Axis = static_cast<Joy::Axis>(j);
-            if (myJoysticks[i].HasAxis(Axis))
-            {
-                float PrevPos = PreviousState.Axis[j];
-                float CurrPos = myJoyStates[i].Axis[j];
-                if (fabs(CurrPos - PrevPos) >= myJoyThreshold)
-                {
-                    Event Event;
-                    Event.Type               = Event::JoyMoved;
-                    Event.JoyMove.JoystickId = i;
-                    Event.JoyMove.Axis       = Axis;
-                    Event.JoyMove.Position   = CurrPos;
-                    SendEvent(Event);
-                }
->>>>>>> 8df50b97
-            }
-        }
-
-        // Buttons
-        for (unsigned int j = 0; j < myJoysticks[i].GetButtonsCount(); ++j)
-        {
-            bool prevPressed = previousState.Buttons[j];
-            bool currPressed = myJoyStates[i].Buttons[j];
-
-            if ((!prevPressed && currPressed) || (prevPressed && !currPressed))
-            {
-                Event event;
-                event.Type                 = currPressed ? Event::JoyButtonPressed : Event::JoyButtonReleased;
-                event.JoyButton.JoystickId = i;
-                event.JoyButton.Button     = j;
-                SendEvent(event);
-            }
-        }
-    }
-}
-
-
-} // namespace priv
-
-} // namespace sf
+////////////////////////////////////////////////////////////
+//
+// SFML - Simple and Fast Multimedia Library
+// Copyright (C) 2007-2009 Laurent Gomila (laurent.gom@gmail.com)
+//
+// This software is provided 'as-is', without any express or implied warranty.
+// In no event will the authors be held liable for any damages arising from the use of this software.
+//
+// Permission is granted to anyone to use this software for any purpose,
+// including commercial applications, and to alter it and redistribute it freely,
+// subject to the following restrictions:
+//
+// 1. The origin of this software must not be misrepresented;
+//    you must not claim that you wrote the original software.
+//    If you use this software in a product, an acknowledgment
+//    in the product documentation would be appreciated but is not required.
+//
+// 2. Altered source versions must be plainly marked as such,
+//    and must not be misrepresented as being the original software.
+//
+// 3. This notice may not be removed or altered from any source distribution.
+//
+////////////////////////////////////////////////////////////
+
+////////////////////////////////////////////////////////////
+// Headers
+////////////////////////////////////////////////////////////
+#include <SFML/Window/WindowImpl.hpp>
+#include <SFML/Window/Event.hpp>
+#include <SFML/Window/WindowListener.hpp>
+#include <algorithm>
+#include <cmath>
+
+#if defined(SFML_SYSTEM_WINDOWS)
+
+    #include <SFML/Window/Win32/WindowImplWin32.hpp>
+    typedef sf::priv::WindowImplWin32 WindowImplType;
+
+#elif defined(SFML_SYSTEM_LINUX) || defined(SFML_SYSTEM_FREEBSD)
+
+    #include <SFML/Window/Linux/WindowImplX11.hpp>
+    typedef sf::priv::WindowImplX11 WindowImplType;
+
+#elif defined(SFML_SYSTEM_MACOS)
+
+	#include <SFML/Window/Cocoa/WindowImplCocoa.hpp>
+	typedef sf::priv::WindowImplCocoa WindowImplType;
+
+#endif
+
+
+namespace sf
+{
+namespace priv
+{
+////////////////////////////////////////////////////////////
+WindowImpl* WindowImpl::New(VideoMode mode, const std::string& title, unsigned long style)
+{
+    return new WindowImplType(mode, title, style);
+}
+
+
+////////////////////////////////////////////////////////////
+WindowImpl* WindowImpl::New(WindowHandle handle)
+{
+    return new WindowImplType(handle);
+}
+
+
+////////////////////////////////////////////////////////////
+WindowImpl::WindowImpl() :
+myWidth       (0),
+myHeight      (0),
+myJoyThreshold(0.1f)
+{
+    // Initialize the joysticks
+    for (unsigned int i = 0; i < Joy::Count; ++i)
+    {
+        myJoysticks[i].Initialize(i);
+        myJoyStates[i] = myJoysticks[i].UpdateState();
+    }
+}
+
+
+////////////////////////////////////////////////////////////
+WindowImpl::~WindowImpl()
+{
+    // Nothing to do
+}
+
+
+////////////////////////////////////////////////////////////
+void WindowImpl::AddListener(WindowListener* listener)
+{
+    if (listener)
+        myListeners.insert(listener);
+}
+
+
+////////////////////////////////////////////////////////////
+void WindowImpl::RemoveListener(WindowListener* listener)
+{
+    myListeners.erase(listener);
+}
+
+
+////////////////////////////////////////////////////////////
+unsigned int WindowImpl::GetWidth() const
+{
+    return myWidth;
+}
+
+
+////////////////////////////////////////////////////////////
+unsigned int WindowImpl::GetHeight() const
+{
+    return myHeight;
+}
+
+
+////////////////////////////////////////////////////////////
+void WindowImpl::SetJoystickThreshold(float threshold)
+{
+    myJoyThreshold = threshold;
+}
+
+
+////////////////////////////////////////////////////////////
+void WindowImpl::DoEvents(bool block)
+{
+    // Read the joysticks state and generate the appropriate events
+    ProcessJoystickEvents();
+
+    // Let the derived class process other events
+    ProcessEvents(block);
+}
+
+
+////////////////////////////////////////////////////////////
+void WindowImpl::SendEvent(const Event& event)
+{
+    for (std::set<WindowListener*>::iterator i = myListeners.begin(); i != myListeners.end(); ++i)
+    {
+        (*i)->OnEvent(event);
+    }
+}
+
+
+////////////////////////////////////////////////////////////
+void WindowImpl::ProcessJoystickEvents()
+{
+    for (unsigned int i = 0; i < Joy::Count; ++i)
+    {
+        // Copy the previous state of the joystick and get the new one
+        JoystickState previousState = myJoyStates[i];
+        myJoyStates[i] = myJoysticks[i].UpdateState();
+
+        // Axis
+        for (unsigned int j = 0; j < Joy::AxisCount; ++j)
+        {
+            Joy::Axis axis = static_cast<Joy::Axis>(j);
+            if (myJoysticks[i].HasAxis(axis))
+            {
+                float prevPos = previousState.Axis[axis];
+                float currPos = myJoyStates[i].Axis[axis];
+                if (fabs(currPos - prevPos) >= myJoyThreshold)
+                {
+                    Event event;
+                    event.Type               = Event::JoyMoved;
+                    event.JoyMove.JoystickId = i;
+                    event.JoyMove.Axis       = axis;
+                    event.JoyMove.Position   = currPos;
+                    SendEvent(event);
+                }
+            }
+        }
+
+        // Buttons
+        for (unsigned int j = 0; j < myJoysticks[i].GetButtonsCount(); ++j)
+        {
+            bool prevPressed = previousState.Buttons[j];
+            bool currPressed = myJoyStates[i].Buttons[j];
+
+            if ((!prevPressed && currPressed) || (prevPressed && !currPressed))
+            {
+                Event event;
+                event.Type                 = currPressed ? Event::JoyButtonPressed : Event::JoyButtonReleased;
+                event.JoyButton.JoystickId = i;
+                event.JoyButton.Button     = j;
+                SendEvent(event);
+            }
+        }
+    }
+}
+
+
+} // namespace priv
+
+} // namespace sf